/*
 * Copyright 2006 The Android Open Source Project
 *
 * Licensed under the Apache License, Version 2.0 (the "License");
 * you may not use this file except in compliance with the License.
 * You may obtain a copy of the License at
 *
 *      http://www.apache.org/licenses/LICENSE-2.0
 *
 * Unless required by applicable law or agreed to in writing, software
 * distributed under the License is distributed on an "AS IS" BASIS,
 * WITHOUT WARRANTIES OR CONDITIONS OF ANY KIND, either express or implied.
 * See the License for the specific language governing permissions and
 * limitations under the License.
 */

#include "SysUtil.h"

#include <assert.h>
#include <errno.h>
#include <fcntl.h>
#include <limits.h>
#include <stdio.h>
#include <stdlib.h>
#include <string.h>
#include <sys/mman.h>
#include <sys/stat.h>
#include <sys/types.h>
#include <unistd.h>

#include <algorithm>
#include <string>
#include <vector>

#include <android-base/file.h>
#include <android-base/logging.h>
#include <android-base/strings.h>
#include <android-base/unique_fd.h>

static bool sysMapFD(int fd, MemMapping* pMap) {
  CHECK(pMap != nullptr);

  struct stat sb;
  if (fstat(fd, &sb) == -1) {
    PLOG(ERROR) << "fstat(" << fd << ") failed";
    return false;
  }

  void* memPtr = mmap(nullptr, sb.st_size, PROT_READ, MAP_PRIVATE, fd, 0);
  if (memPtr == MAP_FAILED) {
    PLOG(ERROR) << "mmap(" << sb.st_size << ", R, PRIVATE, " << fd << ", 0) failed";
    return false;
  }

  pMap->addr = static_cast<unsigned char*>(memPtr);
  pMap->length = sb.st_size;
  pMap->ranges.push_back({ memPtr, static_cast<size_t>(sb.st_size) });

  return true;
}

// A "block map" which looks like this (from uncrypt/uncrypt.cpp):
//
//     /dev/block/platform/msm_sdcc.1/by-name/userdata     # block device
//     49652 4096                        # file size in bytes, block size
//     3                                 # count of block ranges
//     1000 1008                         # block range 0
//     2100 2102                         # ... block range 1
//     30 33                             # ... block range 2
//
// Each block range represents a half-open interval; the line "30 33"
// reprents the blocks [30, 31, 32].
static int sysMapBlockFile(const char* filename, MemMapping* pMap) {
  CHECK(pMap != nullptr);

  std::string content;
  if (!android::base::ReadFileToString(filename, &content)) {
    PLOG(ERROR) << "Failed to read " << filename;
    return -1;
  }

  std::vector<std::string> lines = android::base::Split(android::base::Trim(content), "\n");
  if (lines.size() < 4) {
    LOG(ERROR) << "Block map file is too short: " << lines.size();
    return -1;
  }

  size_t size;
  unsigned int blksize;
  if (sscanf(lines[1].c_str(), "%zu %u", &size, &blksize) != 2) {
    LOG(ERROR) << "Failed to parse file size and block size: " << lines[1];
    return -1;
  }

  size_t range_count;
  if (sscanf(lines[2].c_str(), "%zu", &range_count) != 1) {
    LOG(ERROR) << "Failed to parse block map header: " << lines[2];
    return -1;
  }

  size_t blocks;
  if (blksize != 0) {
    blocks = ((size - 1) / blksize) + 1;
  }
  if (size == 0 || blksize == 0 || blocks > SIZE_MAX / blksize || range_count == 0 ||
      lines.size() != 3 + range_count) {
    LOG(ERROR) << "Invalid data in block map file: size " << size << ", blksize " << blksize
               << ", range_count " << range_count << ", lines " << lines.size();
    return -1;
  }

  // Reserve enough contiguous address space for the whole file.
  void* reserve = mmap64(nullptr, blocks * blksize, PROT_NONE, MAP_PRIVATE | MAP_ANON, -1, 0);
  if (reserve == MAP_FAILED) {
    PLOG(ERROR) << "failed to reserve address space";
    return -1;
  }

  const std::string& block_dev = lines[0];
  android::base::unique_fd fd(TEMP_FAILURE_RETRY(open(block_dev.c_str(), O_RDONLY)));
  if (fd == -1) {
    PLOG(ERROR) << "failed to open block device " << block_dev;
    munmap(reserve, blocks * blksize);
    return -1;
  }

  pMap->ranges.resize(range_count);

  unsigned char* next = static_cast<unsigned char*>(reserve);
  size_t remaining_size = blocks * blksize;
  bool success = true;
  for (size_t i = 0; i < range_count; ++i) {
    const std::string& line = lines[i + 3];

    size_t start, end;
    if (sscanf(line.c_str(), "%zu %zu\n", &start, &end) != 2) {
      LOG(ERROR) << "failed to parse range " << i << " in block map: " << line;
      success = false;
      break;
    }
    size_t length = (end - start) * blksize;
    if (end <= start || (end - start) > SIZE_MAX / blksize || length > remaining_size) {
      LOG(ERROR) << "unexpected range in block map: " << start << " " << end;
      success = false;
      break;
    }

    void* addr = mmap64(next, length, PROT_READ, MAP_PRIVATE | MAP_FIXED, fd,
                        static_cast<off64_t>(start) * blksize);
    if (addr == MAP_FAILED) {
      PLOG(ERROR) << "failed to map block " << i;
      success = false;
      break;
    }
    pMap->ranges[i].addr = addr;
    pMap->ranges[i].length = length;

    next += length;
    remaining_size -= length;
  }
  if (success && remaining_size != 0) {
    LOG(ERROR) << "ranges in block map are invalid: remaining_size = " << remaining_size;
    success = false;
  }
  if (!success) {
    munmap(reserve, blocks * blksize);
    return -1;
  }

  pMap->addr = static_cast<unsigned char*>(reserve);
  pMap->length = size;

  LOG(INFO) << "mmapped " << range_count << " ranges";

<<<<<<< HEAD
    unsigned char* next = reserve;
    size_t remaining_size = blocks * blksize;
    bool success = true;
    for (i = 0; i < range_count; ++i) {
        size_t start, end;
        if (fscanf(mapf, "%zu %zu\n", &start, &end) != 2) {
            LOG(ERROR) << "failed to parse range " << i << " in block map";
            success = false;
            break;
        }
        size_t length = (end - start) * blksize;
        if (end <= start || ((end - start) > SIZE_MAX / blksize) || length > remaining_size) {
            LOG(ERROR) << "unexpected range in block map: " << start << " " << end;
            success = false;
            break;
        }

        void* addr = mmap64(next, length, PROT_READ, MAP_PRIVATE | MAP_FIXED, fd, ((off64_t)start)*blksize);
        if (addr == MAP_FAILED) {
            PLOG(ERROR) << "failed to map block " << i;
            success = false;
            break;
        }
        pMap->ranges[i].addr = addr;
        pMap->ranges[i].length = length;

        next += length;
        remaining_size -= length;
    }
    if (success && remaining_size != 0) {
        LOG(ERROR) << "ranges in block map are invalid: remaining_size = " << remaining_size;
        success = false;
    }
    if (!success) {
      close(fd);
      munmap(reserve, blocks * blksize);
      free(pMap->ranges);
      return -1;
    }
=======
  return 0;
}
>>>>>>> e5499dbf

int sysMapFile(const char* fn, MemMapping* pMap) {
  if (fn == nullptr || pMap == nullptr) {
    LOG(ERROR) << "Invalid argument(s)";
    return -1;
  }

  *pMap = {};

  if (fn[0] == '@') {
    if (sysMapBlockFile(fn + 1, pMap) != 0) {
      LOG(ERROR) << "Map of '" << fn << "' failed";
      return -1;
    }
  } else {
    // This is a regular file.
    android::base::unique_fd fd(TEMP_FAILURE_RETRY(open(fn, O_RDONLY)));
    if (fd == -1) {
      PLOG(ERROR) << "Unable to open '" << fn << "'";
      return -1;
    }

    if (!sysMapFD(fd, pMap)) {
      LOG(ERROR) << "Map of '" << fn << "' failed";
      return -1;
    }
  }
  return 0;
}

/*
 * Release a memory mapping.
 */
void sysReleaseMap(MemMapping* pMap) {
  std::for_each(pMap->ranges.cbegin(), pMap->ranges.cend(), [](const MappedRange& range) {
    if (munmap(range.addr, range.length) == -1) {
      PLOG(ERROR) << "munmap(" << range.addr << ", " << range.length << ") failed";
    }
  });
  pMap->ranges.clear();
}<|MERGE_RESOLUTION|>--- conflicted
+++ resolved
@@ -172,50 +172,8 @@
 
   LOG(INFO) << "mmapped " << range_count << " ranges";
 
-<<<<<<< HEAD
-    unsigned char* next = reserve;
-    size_t remaining_size = blocks * blksize;
-    bool success = true;
-    for (i = 0; i < range_count; ++i) {
-        size_t start, end;
-        if (fscanf(mapf, "%zu %zu\n", &start, &end) != 2) {
-            LOG(ERROR) << "failed to parse range " << i << " in block map";
-            success = false;
-            break;
-        }
-        size_t length = (end - start) * blksize;
-        if (end <= start || ((end - start) > SIZE_MAX / blksize) || length > remaining_size) {
-            LOG(ERROR) << "unexpected range in block map: " << start << " " << end;
-            success = false;
-            break;
-        }
-
-        void* addr = mmap64(next, length, PROT_READ, MAP_PRIVATE | MAP_FIXED, fd, ((off64_t)start)*blksize);
-        if (addr == MAP_FAILED) {
-            PLOG(ERROR) << "failed to map block " << i;
-            success = false;
-            break;
-        }
-        pMap->ranges[i].addr = addr;
-        pMap->ranges[i].length = length;
-
-        next += length;
-        remaining_size -= length;
-    }
-    if (success && remaining_size != 0) {
-        LOG(ERROR) << "ranges in block map are invalid: remaining_size = " << remaining_size;
-        success = false;
-    }
-    if (!success) {
-      close(fd);
-      munmap(reserve, blocks * blksize);
-      free(pMap->ranges);
-      return -1;
-    }
-=======
   return 0;
 }
->>>>>>> e5499dbf
 
 int sysMapFile(const char* fn, MemMapping* pMap) {
   if (fn == nullptr || pMap == nullptr) {
