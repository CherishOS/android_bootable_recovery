--- conflicted
+++ resolved
@@ -911,34 +911,8 @@
         set_retry_bootloader_message(retry_count + 1, args);
       }
 
-<<<<<<< HEAD
       status = install_package(update_package, should_wipe_cache, true, retry_count,
                                true /* verify */, false /* allow_ab_downgrade */, ui);
-=======
-      bool should_use_fuse = false;
-      if (!SetupPackageMount(update_package, &should_use_fuse)) {
-        LOG(INFO) << "Failed to set up the package access, skipping installation";
-        status = INSTALL_ERROR;
-      } else if (should_use_fuse) {
-        LOG(INFO) << "Installing package " << update_package << " with fuse";
-        auto file_data_reader = std::make_unique<FuseFileDataProvider>(update_package, 65536);
-        status = run_fuse_sideload(std::move(file_data_reader));
-      } else if (auto memory_package = Package::CreateMemoryPackage(
-                     update_package,
-                     std::bind(&RecoveryUI::SetProgress, ui, std::placeholders::_1));
-                 memory_package != nullptr) {
-        status = install_package(update_package, should_wipe_cache, true, retry_count, ui);
-      } else {
-        // We may fail to memory map the package on 32 bit builds for packages with 2GiB+ size.
-        // In such cases, we will try to install the package with fuse. This is not the default
-        // installation method because it introduces a layer of indirection from the kernel space.
-        LOG(WARNING) << "Failed to memory map package " << update_package
-                     << "; falling back to install with fuse";
-        auto file_data_reader = std::make_unique<FuseFileDataProvider>(update_package, 65536);
-        status = run_fuse_sideload(std::move(file_data_reader));
-      }
-
->>>>>>> 6943af1f
       if (status != INSTALL_SUCCESS) {
         ui->Print("Installation aborted.\n");
 
