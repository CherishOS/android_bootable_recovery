--- conflicted
+++ resolved
@@ -27,11 +27,7 @@
 bool WipeCache(RecoveryUI* ui, const std::function<bool()>& confirm);
 
 // Returns true on success.
-<<<<<<< HEAD
-bool WipeData(Device* device);
+bool WipeData(Device* device, bool keep_memtag_mode = false);
 
 // Returns true on success.
-bool WipeSystem(RecoveryUI* ui, const std::function<bool()>& confirm);
-=======
-bool WipeData(Device* device, bool keep_memtag_mode = false);
->>>>>>> dccf4426
+bool WipeSystem(RecoveryUI* ui, const std::function<bool()>& confirm);