/*
 * Copyright (C) 2008 The Android Open Source Project
 *
 * Licensed under the Apache License, Version 2.0 (the "License");
 * you may not use this file except in compliance with the License.
 * You may obtain a copy of the License at
 *
 *      http://www.apache.org/licenses/LICENSE-2.0
 *
 * Unless required by applicable law or agreed to in writing, software
 * distributed under the License is distributed on an "AS IS" BASIS,
 * WITHOUT WARRANTIES OR CONDITIONS OF ANY KIND, either express or implied.
 * See the License for the specific language governing permissions and
 * limitations under the License.
 */

#include <errno.h>
#include <fcntl.h>
#include <inttypes.h>
#include <stdio.h>
#include <string.h>
#include <sys/stat.h>
#include <sys/types.h>
#include <unistd.h>

#include <fs_mgr.h>

#include <android-base/file.h>

#include "bootloader.h"
#include "common.h"
#include "roots.h"
#include <android-base/unique_fd.h>

<<<<<<< HEAD
static int get_bootloader_message_block(bootloader_message* out, const Volume* v);
static int set_bootloader_message_block(const bootloader_message* in, const Volume* v);
=======
static int get_bootloader_message_mtd(bootloader_message* out, const Volume* v);
static int set_bootloader_message_mtd(const bootloader_message* in, const Volume* v);
static bool read_misc_partition(const Volume* v, size_t offset, size_t size, std::string* out);
static bool write_misc_partition(const Volume* v, size_t offset, const std::string& in);
>>>>>>> ed4c49c1

int get_bootloader_message(bootloader_message* out) {
    Volume* v = volume_for_path("/misc");
    if (v == nullptr) {
        LOGE("Cannot load volume /misc!\n");
        return -1;
    }
<<<<<<< HEAD
    if (strcmp(v->fs_type, "emmc") == 0) {
        return get_bootloader_message_block(out, v);
=======
    if (strcmp(v->fs_type, "mtd") == 0) {
        return get_bootloader_message_mtd(out, v);
    } else if (strcmp(v->fs_type, "emmc") == 0) {
        std::string s;
        if (!read_misc_partition(v, BOOTLOADER_MESSAGE_OFFSET_IN_MISC, sizeof(bootloader_message),
                                 &s)) {
            return -1;
        }
        memcpy(out, s.data(), s.size());
        return 0;
>>>>>>> ed4c49c1
    }
    LOGE("Unknown misc partition fs_type \"%s\"\n", v->fs_type);
    return -1;
}

bool read_wipe_package(size_t size, std::string* out) {
    Volume* v = volume_for_path("/misc");
    if (v == nullptr) {
        LOGE("Cannot load volume /misc!\n");
        return false;
    }
    if (strcmp(v->fs_type, "mtd") == 0) {
        LOGE("Read wipe package on mtd is not supported.\n");
        return false;
    } else if (strcmp(v->fs_type, "emmc") == 0) {
        return read_misc_partition(v, WIPE_PACKAGE_OFFSET_IN_MISC, size, out);
    }
    LOGE("Unknown misc partition fs_type \"%s\"\n", v->fs_type);
    return false;
}

int set_bootloader_message(const bootloader_message* in) {
    Volume* v = volume_for_path("/misc");
    if (v == nullptr) {
        LOGE("Cannot load volume /misc!\n");
        return -1;
    }
<<<<<<< HEAD
    if (strcmp(v->fs_type, "emmc") == 0) {
        return set_bootloader_message_block(in, v);
=======
    if (strcmp(v->fs_type, "mtd") == 0) {
        return set_bootloader_message_mtd(in, v);
    } else if (strcmp(v->fs_type, "emmc") == 0) {
        std::string s(reinterpret_cast<const char*>(in), sizeof(*in));
        bool success = write_misc_partition(v, BOOTLOADER_MESSAGE_OFFSET_IN_MISC, s);
        return success ? 0 : -1;
>>>>>>> ed4c49c1
    }
    LOGE("Unknown misc partition fs_type \"%s\"\n", v->fs_type);
    return -1;
}

// ------------------------------------
// for misc partitions on block devices
// ------------------------------------

static void wait_for_device(const char* fn) {
    int tries = 0;
    int ret;
    do {
        ++tries;
        struct stat buf;
        ret = stat(fn, &buf);
        if (ret == -1) {
            printf("failed to stat \"%s\" try %d: %s\n", fn, tries, strerror(errno));
            sleep(1);
        }
    } while (ret && tries < 10);

    if (ret) {
        printf("failed to stat \"%s\"\n", fn);
    }
}

static bool read_misc_partition(const Volume* v, size_t offset, size_t size, std::string* out) {
    wait_for_device(v->blk_device);
    unique_fd fd(open(v->blk_device, O_RDONLY));
    if (fd.get() == -1) {
        LOGE("Failed to open \"%s\": %s\n", v->blk_device, strerror(errno));
        return false;
    }
    if (lseek(fd.get(), static_cast<off_t>(offset), SEEK_SET) != static_cast<off_t>(offset)) {
        LOGE("Failed to lseek \"%s\": %s\n", v->blk_device, strerror(errno));
        return false;
    }
    out->resize(size);
    if (!android::base::ReadFully(fd.get(), &(*out)[0], size)) {
        LOGE("Failed to read \"%s\": %s\n", v->blk_device, strerror(errno));
        return false;
    }
    return true;
}

static bool write_misc_partition(const Volume* v, size_t offset, const std::string& in) {
    wait_for_device(v->blk_device);
<<<<<<< HEAD
    android::base::unique_fd fd(open(v->blk_device, O_WRONLY | O_SYNC));
    if (fd == -1) {
        LOGE("failed to open \"%s\": %s\n", v->blk_device, strerror(errno));
        return -1;
    }

    size_t written = 0;
    const uint8_t* start = reinterpret_cast<const uint8_t*>(in);
    size_t total = sizeof(*in);
    while (written < total) {
        ssize_t wrote = TEMP_FAILURE_RETRY(write(fd, start + written, total - written));
        if (wrote == -1) {
            LOGE("failed to write %" PRId64 " bytes: %s\n",
                 static_cast<off64_t>(written), strerror(errno));
            return -1;
        }
        written += wrote;
    }

    if (fsync(fd) == -1) {
        LOGE("failed to fsync \"%s\": %s\n", v->blk_device, strerror(errno));
        return -1;
=======
    unique_fd fd(open(v->blk_device, O_WRONLY | O_SYNC));
    if (fd.get() == -1) {
        LOGE("Failed to open \"%s\": %s\n", v->blk_device, strerror(errno));
        return false;
    }
    if (lseek(fd.get(), static_cast<off_t>(offset), SEEK_SET) != static_cast<off_t>(offset)) {
        LOGE("Failed to lseek \"%s\": %s\n", v->blk_device, strerror(errno));
        return false;
    }
    if (!android::base::WriteFully(fd.get(), in.data(), in.size())) {
        LOGE("Failed to write \"%s\": %s\n", v->blk_device, strerror(errno));
        return false;
    }

    if (fsync(fd.get()) == -1) {
        LOGE("Failed to fsync \"%s\": %s\n", v->blk_device, strerror(errno));
        return false;
>>>>>>> ed4c49c1
    }
    return true;
}<|MERGE_RESOLUTION|>--- conflicted
+++ resolved
@@ -26,21 +26,14 @@
 #include <fs_mgr.h>
 
 #include <android-base/file.h>
+#include <android-base/unique_fd.h>
 
 #include "bootloader.h"
 #include "common.h"
 #include "roots.h"
-#include <android-base/unique_fd.h>
 
-<<<<<<< HEAD
-static int get_bootloader_message_block(bootloader_message* out, const Volume* v);
-static int set_bootloader_message_block(const bootloader_message* in, const Volume* v);
-=======
-static int get_bootloader_message_mtd(bootloader_message* out, const Volume* v);
-static int set_bootloader_message_mtd(const bootloader_message* in, const Volume* v);
 static bool read_misc_partition(const Volume* v, size_t offset, size_t size, std::string* out);
 static bool write_misc_partition(const Volume* v, size_t offset, const std::string& in);
->>>>>>> ed4c49c1
 
 int get_bootloader_message(bootloader_message* out) {
     Volume* v = volume_for_path("/misc");
@@ -48,13 +41,7 @@
         LOGE("Cannot load volume /misc!\n");
         return -1;
     }
-<<<<<<< HEAD
     if (strcmp(v->fs_type, "emmc") == 0) {
-        return get_bootloader_message_block(out, v);
-=======
-    if (strcmp(v->fs_type, "mtd") == 0) {
-        return get_bootloader_message_mtd(out, v);
-    } else if (strcmp(v->fs_type, "emmc") == 0) {
         std::string s;
         if (!read_misc_partition(v, BOOTLOADER_MESSAGE_OFFSET_IN_MISC, sizeof(bootloader_message),
                                  &s)) {
@@ -62,7 +49,6 @@
         }
         memcpy(out, s.data(), s.size());
         return 0;
->>>>>>> ed4c49c1
     }
     LOGE("Unknown misc partition fs_type \"%s\"\n", v->fs_type);
     return -1;
@@ -90,17 +76,10 @@
         LOGE("Cannot load volume /misc!\n");
         return -1;
     }
-<<<<<<< HEAD
     if (strcmp(v->fs_type, "emmc") == 0) {
-        return set_bootloader_message_block(in, v);
-=======
-    if (strcmp(v->fs_type, "mtd") == 0) {
-        return set_bootloader_message_mtd(in, v);
-    } else if (strcmp(v->fs_type, "emmc") == 0) {
         std::string s(reinterpret_cast<const char*>(in), sizeof(*in));
         bool success = write_misc_partition(v, BOOTLOADER_MESSAGE_OFFSET_IN_MISC, s);
         return success ? 0 : -1;
->>>>>>> ed4c49c1
     }
     LOGE("Unknown misc partition fs_type \"%s\"\n", v->fs_type);
     return -1;
@@ -130,17 +109,17 @@
 
 static bool read_misc_partition(const Volume* v, size_t offset, size_t size, std::string* out) {
     wait_for_device(v->blk_device);
-    unique_fd fd(open(v->blk_device, O_RDONLY));
-    if (fd.get() == -1) {
+    android::base::unique_fd fd(open(v->blk_device, O_RDONLY));
+    if (fd == -1) {
         LOGE("Failed to open \"%s\": %s\n", v->blk_device, strerror(errno));
         return false;
     }
-    if (lseek(fd.get(), static_cast<off_t>(offset), SEEK_SET) != static_cast<off_t>(offset)) {
+    if (lseek(fd, static_cast<off_t>(offset), SEEK_SET) != static_cast<off_t>(offset)) {
         LOGE("Failed to lseek \"%s\": %s\n", v->blk_device, strerror(errno));
         return false;
     }
     out->resize(size);
-    if (!android::base::ReadFully(fd.get(), &(*out)[0], size)) {
+    if (!android::base::ReadFully(fd, &(*out)[0], size)) {
         LOGE("Failed to read \"%s\": %s\n", v->blk_device, strerror(errno));
         return false;
     }
@@ -149,48 +128,23 @@
 
 static bool write_misc_partition(const Volume* v, size_t offset, const std::string& in) {
     wait_for_device(v->blk_device);
-<<<<<<< HEAD
     android::base::unique_fd fd(open(v->blk_device, O_WRONLY | O_SYNC));
     if (fd == -1) {
-        LOGE("failed to open \"%s\": %s\n", v->blk_device, strerror(errno));
-        return -1;
-    }
-
-    size_t written = 0;
-    const uint8_t* start = reinterpret_cast<const uint8_t*>(in);
-    size_t total = sizeof(*in);
-    while (written < total) {
-        ssize_t wrote = TEMP_FAILURE_RETRY(write(fd, start + written, total - written));
-        if (wrote == -1) {
-            LOGE("failed to write %" PRId64 " bytes: %s\n",
-                 static_cast<off64_t>(written), strerror(errno));
-            return -1;
-        }
-        written += wrote;
-    }
-
-    if (fsync(fd) == -1) {
-        LOGE("failed to fsync \"%s\": %s\n", v->blk_device, strerror(errno));
-        return -1;
-=======
-    unique_fd fd(open(v->blk_device, O_WRONLY | O_SYNC));
-    if (fd.get() == -1) {
         LOGE("Failed to open \"%s\": %s\n", v->blk_device, strerror(errno));
         return false;
     }
-    if (lseek(fd.get(), static_cast<off_t>(offset), SEEK_SET) != static_cast<off_t>(offset)) {
+    if (lseek(fd, static_cast<off_t>(offset), SEEK_SET) != static_cast<off_t>(offset)) {
         LOGE("Failed to lseek \"%s\": %s\n", v->blk_device, strerror(errno));
         return false;
     }
-    if (!android::base::WriteFully(fd.get(), in.data(), in.size())) {
+    if (!android::base::WriteFully(fd, in.data(), in.size())) {
         LOGE("Failed to write \"%s\": %s\n", v->blk_device, strerror(errno));
         return false;
     }
 
-    if (fsync(fd.get()) == -1) {
+    if (fsync(fd) == -1) {
         LOGE("Failed to fsync \"%s\": %s\n", v->blk_device, strerror(errno));
         return false;
->>>>>>> ed4c49c1
     }
     return true;
 }