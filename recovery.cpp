--- conflicted
+++ resolved
@@ -1100,12 +1100,7 @@
     } else if (wipe_data) {
         if (device->WipeData()) status = INSTALL_ERROR;
         if (erase_volume("/data")) status = INSTALL_ERROR;
-<<<<<<< HEAD
-        if (wipe_cache && erase_volume("/cache")) status = INSTALL_ERROR;
-=======
         if (should_wipe_cache && erase_volume("/cache")) status = INSTALL_ERROR;
-        if (erase_persistent_partition() == -1 ) status = INSTALL_ERROR;
->>>>>>> 549fc29d
         if (status != INSTALL_SUCCESS) ui->Print("Data wipe failed.\n");
     } else if (should_wipe_cache) {
         if (should_wipe_cache && erase_volume("/cache")) status = INSTALL_ERROR;
