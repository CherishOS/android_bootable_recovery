/*
 * Copyright (C) 2011 The Android Open Source Project
 *
 * Licensed under the Apache License, Version 2.0 (the "License");
 * you may not use this file except in compliance with the License.
 * You may obtain a copy of the License at
 *
 *      http://www.apache.org/licenses/LICENSE-2.0
 *
 * Unless required by applicable law or agreed to in writing, software
 * distributed under the License is distributed on an "AS IS" BASIS,
 * WITHOUT WARRANTIES OR CONDITIONS OF ANY KIND, either express or implied.
 * See the License for the specific language governing permissions and
 * limitations under the License.
 */

#ifndef RECOVERY_SCREEN_UI_H
#define RECOVERY_SCREEN_UI_H

#include <pthread.h>

#include "ui.h"
#include "minui/minui.h"

// Implementation of RecoveryUI appropriate for devices with a screen
// (shows an icon + a progress bar, text logging, menu, etc.)
class ScreenRecoveryUI : public RecoveryUI {
  public:
    ScreenRecoveryUI();

    void Init();
    void SetLocale(const char* locale);

    // overall recovery state ("background image")
    void SetBackground(Icon icon);

    // progress indicator
    void SetProgressType(ProgressType type);
    void ShowProgress(float portion, float seconds);
    void SetProgress(float fraction);

    void SetStage(int current, int max);

    // text log
    void ShowText(bool visible);
    bool IsTextVisible();
    bool WasTextEverVisible();

    // printing messages
    void Print(const char* fmt, ...); // __attribute__((format(printf, 1, 2)));

    // menu display
    void StartMenu(const char* const * headers, const char* const * items,
                           int initial_selection);
    int SelectMenu(int sel);
    void EndMenu();

    void Redraw();

    enum UIElement { HEADER, MENU, MENU_SEL_BG, MENU_SEL_FG, LOG, TEXT_FILL };
    virtual void SetColor(UIElement e);

  private:
    Icon currentIcon;
    int installingFrame;
    const char* locale;
    bool rtl_locale;

    pthread_mutex_t updateMutex;
    gr_surface backgroundIcon[5];
    gr_surface backgroundText[5];
    gr_surface *installation;
    gr_surface progressBarEmpty;
    gr_surface progressBarFill;
    gr_surface stageMarkerEmpty;
    gr_surface stageMarkerFill;

    ProgressType progressBarType;

    float progressScopeStart, progressScopeSize, progress;
    double progressScopeTime, progressScopeDuration;

    // true when both graphics pages are the same (except for the
    // progress bar)
    bool pagesIdentical;

    static const int kMaxCols = 96;
    static const int kMaxRows = 96;

    // Log text overlay, displayed when a magic key is pressed
    char text[kMaxRows][kMaxCols];
    int text_cols, text_rows;
    int text_col, text_row, text_top;
    bool show_text;
    bool show_text_ever;   // has show_text ever been true?

    char menu[kMaxRows][kMaxCols];
    bool show_menu;
    int menu_top, menu_items, menu_sel;

    pthread_t progress_t;

    int animation_fps;
    int installing_frames;

    int iconX, iconY;

    int stage, max_stage;

<<<<<<< HEAD
    void draw_install_overlay_locked(int frame);
=======
>>>>>>> e6b4e69f
    void draw_background_locked(Icon icon);
    void draw_progress_locked();
    void draw_screen_locked();
    void update_screen_locked();
    void update_progress_locked();
    static void* progress_thread(void* cookie);
    void progress_loop();

    void LoadBitmap(const char* filename, gr_surface* surface);
    void LoadBitmapArray(const char* filename, int* frames, gr_surface** surface);
    void LoadLocalizedBitmap(const char* filename, gr_surface* surface);
};

#endif  // RECOVERY_UI_H<|MERGE_RESOLUTION|>--- conflicted
+++ resolved
@@ -107,10 +107,6 @@
 
     int stage, max_stage;
 
-<<<<<<< HEAD
-    void draw_install_overlay_locked(int frame);
-=======
->>>>>>> e6b4e69f
     void draw_background_locked(Icon icon);
     void draw_progress_locked();
     void draw_screen_locked();
